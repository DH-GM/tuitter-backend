--- conflicted
+++ resolved
@@ -323,19 +323,11 @@
         # Get last message for preview
         last_message = db.query(models.Message).filter(
             models.Message.conversation_id == conv.id
-<<<<<<< HEAD
         ).order_by(desc(models.Message.created_at)).first()
-        
+
         last_message_preview = last_message.content[:100] if last_message else ""
         last_message_at = last_message.created_at if last_message else conv.created_at
-        
-=======
-        ).order_by(desc(models.Message.timestamp)).first()
-
-        last_message_preview = last_message.content[:100] if last_message else ""
-        last_message_at = last_message.timestamp if last_message else conv.created_at
-
->>>>>>> 140c04a0
+
         result.append(
             schemas.ConversationResponse(
                 id=conv.id,
@@ -405,13 +397,8 @@
     # ✅ Get last message for preview (same pattern as /conversations endpoint)
     last_message = db.query(models.Message).filter(
         models.Message.conversation_id == conversation.id
-<<<<<<< HEAD
     ).order_by(desc(models.Message.created_at)).first()
     
-=======
-    ).order_by(desc(models.Message.timestamp)).first()
-
->>>>>>> 140c04a0
     last_message_preview = last_message.content[:100] if last_message else ""
     last_message_at = last_message.created_at if last_message else conversation.created_at
 
