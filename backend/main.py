--- conflicted
+++ resolved
@@ -5,11 +5,7 @@
 from fastapi import FastAPI, Depends, HTTPException, Query
 from fastapi.middleware.cors import CORSMiddleware
 from sqlalchemy.orm import Session
-<<<<<<< HEAD
-from sqlalchemy import desc  # ✅ Add this import
-=======
 from sqlalchemy import desc
->>>>>>> 68fc8b91
 from typing import List, Optional
 import uvicorn
 
@@ -271,15 +267,15 @@
     for conv in conversations:
         # Get all participant handles (excluding current user)
         participant_handles = [p.username for p in conv.participants if p.id != user.id]
-        
+
         # Get last message for preview
         last_message = db.query(models.Message).filter(
             models.Message.conversation_id == conv.id
         ).order_by(desc(models.Message.timestamp)).first()
-        
+
         last_message_preview = last_message.content[:100] if last_message else ""
         last_message_at = last_message.timestamp if last_message else conv.created_at
-        
+
         result.append(
             schemas.ConversationResponse(
                 id=conv.id,
@@ -325,8 +321,8 @@
 
 @app.post("/dm", response_model=schemas.ConversationResponse)
 def get_or_create_dm(
-    conversation_data: schemas.ConversationCreate, 
-    db: Session = Depends(get_db), 
+    conversation_data: schemas.ConversationCreate,
+    db: Session = Depends(get_db),
     user=Depends(verify_jwt)
 ):
     """Get or create a direct message conversation between two users"""
@@ -350,7 +346,7 @@
     last_message = db.query(models.Message).filter(
         models.Message.conversation_id == conversation.id
     ).order_by(desc(models.Message.timestamp)).first()
-    
+
     last_message_preview = last_message.content[:100] if last_message else ""
     last_message_at = last_message.timestamp if last_message else conversation.created_at
 
