--- conflicted
+++ resolved
@@ -28,12 +28,6 @@
     Column('user_id', Integer, ForeignKey('users.id', ondelete='CASCADE'), primary_key=True)
 )
 
-conversation_participants = Table(
-    'conversation_participants',
-    Base.metadata,
-    Column('conversation_id', Integer, ForeignKey('conversations.id', ondelete='CASCADE'), primary_key=True),
-    Column('user_id', Integer, ForeignKey('users.id', ondelete='CASCADE'), primary_key=True)
-)
 
 class User(Base):
     __tablename__ = "users"
@@ -56,12 +50,9 @@
         secondary=conversation_participants,
         back_populates="participants"
     )
-<<<<<<< HEAD
-=======
     messages = relationship("Message", back_populates="sender")
     notifications = relationship("Notification", foreign_keys="[Notification.user_id]", cascade="all, delete-orphan")
     triggered_notifications = relationship("Notification", foreign_keys="[Notification.actor_id]", cascade="all, delete-orphan")
->>>>>>> 68fc8b91
 
 
 class UserSettings(Base):
@@ -137,7 +128,7 @@
 
     id = Column(Integer, primary_key=True, index=True)
     created_at = Column(DateTime, server_default=func.current_timestamp())
-    
+
     # Relationships
     participants = relationship(
         "User",
@@ -160,11 +151,7 @@
 
     # Relationships
     conversation = relationship("Conversation", back_populates="messages")
-<<<<<<< HEAD
-    sender = relationship("User")
-=======
     sender = relationship("User", back_populates="messages")
->>>>>>> 68fc8b91
 
 
 class Notification(Base):
